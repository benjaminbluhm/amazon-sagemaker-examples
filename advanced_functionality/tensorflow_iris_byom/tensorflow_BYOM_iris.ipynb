--- conflicted
+++ resolved
@@ -243,11 +243,7 @@
    "source": [
     "### Create endpoint\n",
     "\n",
-<<<<<<< HEAD
-    "Now the model is ready to be deployed at a SageMaker endpoint. We can use the ``sagemaker.tensotflow.model.TensorFlowModel.deploy`` method to do this. Unless you have created or prefer other instances, we recommend using 1 ``'ml.m4.xlarge'`` instance for this example. These are supplied as arguments. "
-=======
-    "Now the model is ready to be deployed at a SageMaker endpoint. We can use the ``sagemaker.mxnet.model.TensorFlowModel.deploy`` method to do this. Unless you have created or prefer other instances, we recommend using 1 ``'ml.m4.xlarge'`` instance for this example. These are supplied as arguments. "
->>>>>>> 28124d57
+    "Now the model is ready to be deployed at a SageMaker endpoint. We can use the ``sagemaker.tensorflow.model.TensorFlowModel.deploy`` method to do this. Unless you have created or prefer other instances, we recommend using 1 ``'ml.m4.xlarge'`` instance for this example. These are supplied as arguments. "
    ]
   },
   {
