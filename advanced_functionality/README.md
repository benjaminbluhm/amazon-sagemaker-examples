--- conflicted
+++ resolved
@@ -13,8 +13,5 @@
 - [Installing the R Kernel](install_r_kernel) shows how to install the R kernel into an Amazon SageMaker Notebook Instance.
 - [Bring Your Own R Algorithm](r_bring_your_own) shows how to bring your own algorithm container to Amazon SageMaker using the R language.
 - [Bring Your Own scikit Algorithm](scikit_bring_your_own) provides a detailed walkthrough on how to package a scikit learn algorithm for training and production-ready hosting.
-<<<<<<< HEAD
 - [Bring Your Own MXNet Model](mxnet_mnist_byom) shows how to bring a model trained anywhere using MXNet into Amazon SageMaker
-=======
->>>>>>> 28124d57
 - [Bring Your Own TensorFlow Model](tensorflow_iris_byom) shows how to bring a model trained anywhere using TensorFlow into Amazon SageMaker