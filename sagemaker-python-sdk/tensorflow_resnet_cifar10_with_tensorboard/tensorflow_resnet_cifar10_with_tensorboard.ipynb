{
 "cells": [
  {
   "cell_type": "markdown",
   "metadata": {},
   "source": [
    "# ResNet CIFAR-10 with tensorboard\n",
    "\n",
    "This notebook shows how to use TensorBoard, and how the training job writes checkpoints to a external bucket.\n",
    "The model used for this notebook is a ResNet model, trained with the CIFAR-10 dataset.\n",
    "See the following papers for more background:\n",
    "\n",
    "[Deep Residual Learning for Image Recognition](https://arxiv.org/pdf/1512.03385.pdf) by Kaiming He, Xiangyu Zhang, Shaoqing Ren, and Jian Sun, Dec 2015.\n",
    "\n",
    "[Identity Mappings in Deep Residual Networks](https://arxiv.org/pdf/1603.05027.pdf) by Kaiming He, Xiangyu Zhang, Shaoqing Ren, and Jian Sun, Jul 2016."
   ]
  },
  {
   "cell_type": "markdown",
   "metadata": {},
   "source": [
    "### Set up the environment"
   ]
  },
  {
   "cell_type": "code",
   "execution_count": null,
   "metadata": {
    "collapsed": true
   },
   "outputs": [],
   "source": [
    "import os\n",
    "import sagemaker\n",
    "from sagemaker import get_execution_role\n",
    "\n",
    "sagemaker_session = sagemaker.Session()\n",
    "\n",
    "role = get_execution_role()"
   ]
  },
  {
   "cell_type": "markdown",
   "metadata": {},
   "source": [
    "### Download the CIFAR-10 dataset\n",
    "Downloading the test and training data will take around 5 minutes."
   ]
  },
  {
   "cell_type": "code",
   "execution_count": null,
   "metadata": {
    "collapsed": true,
    "scrolled": false
   },
   "outputs": [],
   "source": [
    "import utils\n",
    "\n",
    "utils.cifar10_download()"
   ]
  },
  {
   "cell_type": "markdown",
   "metadata": {},
   "source": [
    "### Upload the data to a S3 bucket"
   ]
  },
  {
   "cell_type": "code",
   "execution_count": null,
   "metadata": {
    "collapsed": true
   },
   "outputs": [],
   "source": [
    "inputs = sagemaker_session.upload_data(path='/tmp/cifar10_data', key_prefix='data/DEMO-cifar10')"
   ]
  },
  {
   "cell_type": "markdown",
   "metadata": {},
   "source": [
    "**sagemaker_session.upload_data** will upload the CIFAR-10 dataset from your machine to a bucket named **sagemaker-{region}-{*your aws account number*}**, if you don't have this bucket yet, sagemaker_session will create it for you."
   ]
  },
  {
   "cell_type": "markdown",
   "metadata": {},
   "source": [
    "### Complete source code\n",
    "- [source_dir/resnet_model.py](source_dir/resnet_model.py): ResNet model\n",
    "- [source_dir/resnet_cifar_10.py](source_dir/resnet_cifar_10.py): main script used for training and hosting"
   ]
  },
  {
   "cell_type": "markdown",
   "metadata": {},
   "source": [
    "## Create a training job using the sagemaker.TensorFlow estimator"
   ]
  },
  {
   "cell_type": "code",
   "execution_count": null,
   "metadata": {
    "collapsed": true,
    "scrolled": false
   },
   "outputs": [],
   "source": [
    "from sagemaker.tensorflow import TensorFlow\n",
    "\n",
    "\n",
    "source_dir = os.path.join(os.getcwd(), 'source_dir')\n",
    "estimator = TensorFlow(entry_point='resnet_cifar_10.py',\n",
    "                       source_dir=source_dir,\n",
    "                       role=role,\n",
<<<<<<< HEAD
=======
    "                       framework_version='1.10.0',\n",
>>>>>>> a0437cd2
    "                       hyperparameters={'throttle_secs': 30},\n",
    "                       training_steps=1000, evaluation_steps=100,\n",
    "                       train_instance_count=2, train_instance_type='ml.c4.xlarge', \n",
    "                       base_job_name='tensorboard-example')\n",
    "\n",
    "estimator.fit(inputs, run_tensorboard_locally=True)"
   ]
  },
  {
   "cell_type": "markdown",
   "metadata": {},
   "source": [
    "The **```fit```** method will create a training job named **```tensorboard-example-{unique identifier}```** in two **ml.c4.xlarge** instances. These instances will write checkpoints to the s3 bucket **```sagemaker-{your aws account number}```**.\n",
    "\n",
    "If you don't have this bucket yet, **```sagemaker_session```** will create it for you. These checkpoints can be used for restoring the training job, and to analyze training job metrics using **TensorBoard**. \n",
    "\n",
    "The parameter **```run_tensorboard_locally=True```** will run **TensorBoard** in the machine that this notebook is running. Everytime a new checkpoint is created by the training job in the S3 bucket, **```fit```** will download the checkpoint to the temp folder that **TensorBoard** is pointing to.\n",
    "\n",
    "When the **```fit```** method starts the training, it will log the port that **TensorBoard** is using to display the metrics. The default port is **6006**, but another port can be choosen depending on its availability. The port number will increase until finds an available port. After that the port number will printed in stdout.\n",
    "\n",
    "It takes a few minutes to provision containers and start the training job.**TensorBoard** will start to display metrics shortly after that.\n",
    "\n",
    "You can access **TensorBoard** locally at [http://localhost:6006](http://localhost:6006) or using your SageMaker notebook instance [proxy/6006/](/proxy/6006/)(TensorBoard will not work if forget to put the slash, '/', in end of the url). If TensorBoard started on a different port, adjust these URLs to match.This example uses the optional hyperparameter **```throttle_secs```** to generate training evaluations more often, allowing to visualize **TensorBoard** scalar data faster. You can find the available optional hyperparameters [here](https://github.com/aws/sagemaker-python-sdk#optional-hyperparameters)."
   ]
  },
  {
   "cell_type": "markdown",
   "metadata": {},
   "source": [
    "# Deploy the trained model to prepare for predictions\n",
    "\n",
    "The deploy() method creates an endpoint which serves prediction requests in real-time."
   ]
  },
  {
   "cell_type": "code",
   "execution_count": null,
   "metadata": {
    "collapsed": true
   },
   "outputs": [],
   "source": [
    "predictor = estimator.deploy(initial_instance_count=1, instance_type='ml.m4.xlarge')"
   ]
  },
  {
   "cell_type": "markdown",
   "metadata": {},
   "source": [
    "# Make a prediction with fake data to verify the endpoint is up\n",
    "\n",
    "Prediction is not the focus of this notebook, so to verify the endpoint's functionality, we'll simply generate random data in the correct shape and make a prediction."
   ]
  },
  {
   "cell_type": "code",
   "execution_count": null,
   "metadata": {
    "collapsed": true
   },
   "outputs": [],
   "source": [
    "import numpy as np\n",
    "\n",
    "random_image_data = np.random.rand(32, 32, 3)\n",
    "predictor.predict(random_image_data)"
   ]
  },
  {
   "cell_type": "markdown",
   "metadata": {},
   "source": [
    "# Cleaning up\n",
    "To avoid incurring charges to your AWS account for the resources used in this tutorial you need to delete the **SageMaker Endpoint:**"
   ]
  },
  {
   "cell_type": "code",
   "execution_count": null,
   "metadata": {
    "collapsed": true
   },
   "outputs": [],
   "source": [
    "sagemaker.Session().delete_endpoint(predictor.endpoint)"
   ]
  }
 ],
 "metadata": {
  "kernelspec": {
   "display_name": "conda_tensorflow_p27",
   "language": "python",
   "name": "conda_tensorflow_p27"
  },
  "language_info": {
   "codemirror_mode": {
    "name": "ipython",
    "version": 2
   },
   "file_extension": ".py",
   "mimetype": "text/x-python",
   "name": "python",
   "nbconvert_exporter": "python",
   "pygments_lexer": "ipython2",
   "version": "2.7.14"
  },
  "notice": "Copyright 2017 Amazon.com, Inc. or its affiliates. All Rights Reserved.  Licensed under the Apache License, Version 2.0 (the \"License\"). You may not use this file except in compliance with the License. A copy of the License is located at http://aws.amazon.com/apache2.0/ or in the \"license\" file accompanying this file. This file is distributed on an \"AS IS\" BASIS, WITHOUT WARRANTIES OR CONDITIONS OF ANY KIND, either express or implied. See the License for the specific language governing permissions and limitations under the License."
 },
 "nbformat": 4,
 "nbformat_minor": 2
}<|MERGE_RESOLUTION|>--- conflicted
+++ resolved
@@ -118,10 +118,7 @@
     "estimator = TensorFlow(entry_point='resnet_cifar_10.py',\n",
     "                       source_dir=source_dir,\n",
     "                       role=role,\n",
-<<<<<<< HEAD
-=======
     "                       framework_version='1.10.0',\n",
->>>>>>> a0437cd2
     "                       hyperparameters={'throttle_secs': 30},\n",
     "                       training_steps=1000, evaluation_steps=100,\n",
     "                       train_instance_count=2, train_instance_type='ml.c4.xlarge', \n",
